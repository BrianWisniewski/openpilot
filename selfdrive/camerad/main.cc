#include <poll.h>
#include <sys/socket.h>
#include <unistd.h>

#include <cassert>
#include <cstdio>
#include <thread>

#include "libyuv.h"

#ifdef QCOM
#include "CL/cl_ext_qcom.h"
#endif

#include "cereal/visionipc/visionipc_server.h"
#include "selfdrive/common/clutil.h"
#include "selfdrive/common/params.h"
#include "selfdrive/common/swaglog.h"
#include "selfdrive/common/util.h"
#include "selfdrive/hardware/hw.h"

#ifdef QCOM
#include "selfdrive/camerad/cameras/camera_qcom.h"
#elif QCOM2
#include "selfdrive/camerad/cameras/camera_qcom2.h"
#elif WEBCAM
#include "selfdrive/camerad/cameras/camera_webcam.h"
#else
#include "selfdrive/camerad/cameras/camera_replay.h"
#endif

ExitHandler do_exit;

void party(cl_device_id device_id, cl_context context) {
  MultiCameraState cameras = {};
  VisionIpcServer vipc_server("camerad", device_id, context);

  cameras_init(&vipc_server, &cameras, device_id, context);
  cameras_open(&cameras);

  vipc_server.start_listener();

  cameras_run(&cameras);
}

int main(int argc, char *argv[]) {
<<<<<<< HEAD
  set_realtime_priority(53);
  if (Hardware::EON()) {
    set_core_affinity(2);
  } else if (Hardware::TICI()) {
    const int core = 6;
    set_core_affinity(core);

    // setup IRQs
    for (int i = 231; i <= 243; i++) {
      std::system(util::string_format("echo %d | sudo tee /proc/irq/%d/smp_affinity_list", core, i).c_str());
    }
=======
  if (!Hardware::PC()) {
    int ret;
    ret = set_realtime_priority(53);
    assert(ret == 0);
    ret = set_core_affinity({Hardware::EON() ? 2 : 6});
    assert(ret == 0 || Params().getBool("IsOffroad")); // failure ok while offroad due to offlining cores
>>>>>>> 534bf697
  }

  cl_device_id device_id = cl_get_device_id(CL_DEVICE_TYPE_DEFAULT);

   // TODO: do this for QCOM2 too
#if defined(QCOM)
  const cl_context_properties props[] = {CL_CONTEXT_PRIORITY_HINT_QCOM, CL_PRIORITY_HINT_HIGH_QCOM, 0};
  cl_context context = CL_CHECK_ERR(clCreateContext(props, 1, &device_id, NULL, NULL, &err));
#else
  cl_context context = CL_CHECK_ERR(clCreateContext(NULL, 1, &device_id, NULL, NULL, &err));
#endif

  party(device_id, context);

  CL_CHECK(clReleaseContext(context));
}<|MERGE_RESOLUTION|>--- conflicted
+++ resolved
@@ -44,26 +44,19 @@
 }
 
 int main(int argc, char *argv[]) {
-<<<<<<< HEAD
-  set_realtime_priority(53);
-  if (Hardware::EON()) {
-    set_core_affinity(2);
-  } else if (Hardware::TICI()) {
-    const int core = 6;
-    set_core_affinity(core);
-
-    // setup IRQs
-    for (int i = 231; i <= 243; i++) {
-      std::system(util::string_format("echo %d | sudo tee /proc/irq/%d/smp_affinity_list", core, i).c_str());
-    }
-=======
   if (!Hardware::PC()) {
     int ret;
     ret = set_realtime_priority(53);
     assert(ret == 0);
     ret = set_core_affinity({Hardware::EON() ? 2 : 6});
     assert(ret == 0 || Params().getBool("IsOffroad")); // failure ok while offroad due to offlining cores
->>>>>>> 534bf697
+
+    // setup IRQs
+    if (Hardware::TICI()) {
+      for (int i = 231; i <= 243; i++) {
+        std::system(util::string_format("echo %d | sudo tee /proc/irq/%d/smp_affinity_list", core, i).c_str());
+      }
+    }
   }
 
   cl_device_id device_id = cl_get_device_id(CL_DEVICE_TYPE_DEFAULT);
